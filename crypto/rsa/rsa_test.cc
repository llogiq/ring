/* Copyright (C) 1995-1998 Eric Young (eay@cryptsoft.com)
 * All rights reserved.
 *
 * This package is an SSL implementation written
 * by Eric Young (eay@cryptsoft.com).
 * The implementation was written so as to conform with Netscapes SSL.
 *
 * This library is free for commercial and non-commercial use as long as
 * the following conditions are aheared to.  The following conditions
 * apply to all code found in this distribution, be it the RC4, RSA,
 * lhash, DES, etc., code; not just the SSL code.  The SSL documentation
 * included with this distribution is covered by the same copyright terms
 * except that the holder is Tim Hudson (tjh@cryptsoft.com).
 *
 * Copyright remains Eric Young's, and as such any Copyright notices in
 * the code are not to be removed.
 * If this package is used in a product, Eric Young should be given attribution
 * as the author of the parts of the library used.
 * This can be in the form of a textual message at program startup or
 * in documentation (online or textual) provided with the package.
 *
 * Redistribution and use in source and binary forms, with or without
 * modification, are permitted provided that the following conditions
 * are met:
 * 1. Redistributions of source code must retain the copyright
 *    notice, this list of conditions and the following disclaimer.
 * 2. Redistributions in binary form must reproduce the above copyright
 *    notice, this list of conditions and the following disclaimer in the
 *    documentation and/or other materials provided with the distribution.
 * 3. All advertising materials mentioning features or use of this software
 *    must display the following acknowledgement:
 *    "This product includes cryptographic software written by
 *     Eric Young (eay@cryptsoft.com)"
 *    The word 'cryptographic' can be left out if the rouines from the library
 *    being used are not cryptographic related :-).
 * 4. If you include any Windows specific code (or a derivative thereof) from
 *    the apps directory (application code) you must include an acknowledgement:
 *    "This product includes software written by Tim Hudson (tjh@cryptsoft.com)"
 *
 * THIS SOFTWARE IS PROVIDED BY ERIC YOUNG ``AS IS'' AND
 * ANY EXPRESS OR IMPLIED WARRANTIES, INCLUDING, BUT NOT LIMITED TO, THE
 * IMPLIED WARRANTIES OF MERCHANTABILITY AND FITNESS FOR A PARTICULAR PURPOSE
 * ARE DISCLAIMED.  IN NO EVENT SHALL THE AUTHOR OR CONTRIBUTORS BE LIABLE
 * FOR ANY DIRECT, INDIRECT, INCIDENTAL, SPECIAL, EXEMPLARY, OR CONSEQUENTIAL
 * DAMAGES (INCLUDING, BUT NOT LIMITED TO, PROCUREMENT OF SUBSTITUTE GOODS
 * OR SERVICES; LOSS OF USE, DATA, OR PROFITS; OR BUSINESS INTERRUPTION)
 * HOWEVER CAUSED AND ON ANY THEORY OF LIABILITY, WHETHER IN CONTRACT, STRICT
 * LIABILITY, OR TORT (INCLUDING NEGLIGENCE OR OTHERWISE) ARISING IN ANY WAY
 * OUT OF THE USE OF THIS SOFTWARE, EVEN IF ADVISED OF THE POSSIBILITY OF
 * SUCH DAMAGE.
 *
 * The licence and distribution terms for any publically available version or
 * derivative of this code cannot be changed.  i.e. this code cannot simply be
 * copied and put under another distribution licence
 * [including the GNU Public Licence.] */

#include <openssl/rsa.h>

#include <stdlib.h>
#include <string.h>

#include <openssl/bn.h>
#include <openssl/crypto.h>
#include <openssl/err.h>
#include <openssl/obj_mac.h>

#include "../test/scoped_types.h"


// kPlaintext is a sample plaintext.
static const uint8_t kPlaintext[] = "\x54\x85\x9b\x34\x2c\x49\xea\x2a";
static const size_t kPlaintextLen = sizeof(kPlaintext) - 1;

// kKey1 is a DER-encoded RSAPrivateKey.
static const uint8_t kKey1[] =
    "\x30\x82\x01\x38\x02\x01\x00\x02\x41\x00\xaa\x36\xab\xce\x88\xac\xfd\xff"
    "\x55\x52\x3c\x7f\xc4\x52\x3f\x90\xef\xa0\x0d\xf3\x77\x4a\x25\x9f\x2e\x62"
    "\xb4\xc5\xd9\x9c\xb5\xad\xb3\x00\xa0\x28\x5e\x53\x01\x93\x0e\x0c\x70\xfb"
    "\x68\x76\x93\x9c\xe6\x16\xce\x62\x4a\x11\xe0\x08\x6d\x34\x1e\xbc\xac\xa0"
    "\xa1\xf5\x02\x01\x11\x02\x40\x0a\x03\x37\x48\x62\x64\x87\x69\x5f\x5f\x30"
    "\xbc\x38\xb9\x8b\x44\xc2\xcd\x2d\xff\x43\x40\x98\xcd\x20\xd8\xa1\x38\xd0"
    "\x90\xbf\x64\x79\x7c\x3f\xa7\xa2\xcd\xcb\x3c\xd1\xe0\xbd\xba\x26\x54\xb4"
    "\xf9\xdf\x8e\x8a\xe5\x9d\x73\x3d\x9f\x33\xb3\x01\x62\x4a\xfd\x1d\x51\x02"
    "\x21\x00\xd8\x40\xb4\x16\x66\xb4\x2e\x92\xea\x0d\xa3\xb4\x32\x04\xb5\xcf"
    "\xce\x33\x52\x52\x4d\x04\x16\xa5\xa4\x41\xe7\x00\xaf\x46\x12\x0d\x02\x21"
    "\x00\xc9\x7f\xb1\xf0\x27\xf4\x53\xf6\x34\x12\x33\xea\xaa\xd1\xd9\x35\x3f"
    "\x6c\x42\xd0\x88\x66\xb1\xd0\x5a\x0f\x20\x35\x02\x8b\x9d\x89\x02\x20\x59"
    "\x0b\x95\x72\xa2\xc2\xa9\xc4\x06\x05\x9d\xc2\xab\x2f\x1d\xaf\xeb\x7e\x8b"
    "\x4f\x10\xa7\x54\x9e\x8e\xed\xf5\xb4\xfc\xe0\x9e\x05\x02\x21\x00\x8e\x3c"
    "\x05\x21\xfe\x15\xe0\xea\x06\xa3\x6f\xf0\xf1\x0c\x99\x52\xc3\x5b\x7a\x75"
    "\x14\xfd\x32\x38\xb8\x0a\xad\x52\x98\x62\x8d\x51\x02\x20\x36\x3f\xf7\x18"
    "\x9d\xa8\xe9\x0b\x1d\x34\x1f\x71\xd0\x9b\x76\xa8\xa9\x43\xe1\x1d\x10\xb2"
    "\x4d\x24\x9f\x2d\xea\xfe\xf8\x0c\x18\x26";

// kOAEPCiphertext1 is a sample encryption of |kPlaintext| with |kKey1| using
// RSA OAEP.
static const uint8_t kOAEPCiphertext1[] =
    "\x1b\x8f\x05\xf9\xca\x1a\x79\x52\x6e\x53\xf3\xcc\x51\x4f\xdb\x89\x2b\xfb"
    "\x91\x93\x23\x1e\x78\xb9\x92\xe6\x8d\x50\xa4\x80\xcb\x52\x33\x89\x5c\x74"
    "\x95\x8d\x5d\x02\xab\x8c\x0f\xd0\x40\xeb\x58\x44\xb0\x05\xc3\x9e\xd8\x27"
    "\x4a\x9d\xbf\xa8\x06\x71\x40\x94\x39\xd2";

// kKey2 is a DER-encoded RSAPrivateKey.
static const uint8_t kKey2[] =
    "\x30\x81\xfb\x02\x01\x00\x02\x33\x00\xa3\x07\x9a\x90\xdf\x0d\xfd\x72\xac"
    "\x09\x0c\xcc\x2a\x78\xb8\x74\x13\x13\x3e\x40\x75\x9c\x98\xfa\xf8\x20\x4f"
    "\x35\x8a\x0b\x26\x3c\x67\x70\xe7\x83\xa9\x3b\x69\x71\xb7\x37\x79\xd2\x71"
    "\x7b\xe8\x34\x77\xcf\x02\x01\x03\x02\x32\x6c\xaf\xbc\x60\x94\xb3\xfe\x4c"
    "\x72\xb0\xb3\x32\xc6\xfb\x25\xa2\xb7\x62\x29\x80\x4e\x68\x65\xfc\xa4\x5a"
    "\x74\xdf\x0f\x8f\xb8\x41\x3b\x52\xc0\xd0\xe5\x3d\x9b\x59\x0f\xf1\x9b\xe7"
    "\x9f\x49\xdd\x21\xe5\xeb\x02\x1a\x00\xcf\x20\x35\x02\x8b\x9d\x86\x98\x40"
    "\xb4\x16\x66\xb4\x2e\x92\xea\x0d\xa3\xb4\x32\x04\xb5\xcf\xce\x91\x02\x1a"
    "\x00\xc9\x7f\xb1\xf0\x27\xf4\x53\xf6\x34\x12\x33\xea\xaa\xd1\xd9\x35\x3f"
    "\x6c\x42\xd0\x88\x66\xb1\xd0\x5f\x02\x1a\x00\x8a\x15\x78\xac\x5d\x13\xaf"
    "\x10\x2b\x22\xb9\x99\xcd\x74\x61\xf1\x5e\x6d\x22\xcc\x03\x23\xdf\xdf\x0b"
    "\x02\x1a\x00\x86\x55\x21\x4a\xc5\x4d\x8d\x4e\xcd\x61\x77\xf1\xc7\x36\x90"
    "\xce\x2a\x48\x2c\x8b\x05\x99\xcb\xe0\x3f\x02\x1a\x00\x83\xef\xef\xb8\xa9"
    "\xa4\x0d\x1d\xb6\xed\x98\xad\x84\xed\x13\x35\xdc\xc1\x08\xf3\x22\xd0\x57"
    "\xcf\x8d";

// kOAEPCiphertext2 is a sample encryption of |kPlaintext| with |kKey2| using
// RSA OAEP.
static const uint8_t kOAEPCiphertext2[] =
    "\x14\xbd\xdd\x28\xc9\x83\x35\x19\x23\x80\xe8\xe5\x49\xb1\x58\x2a\x8b\x40"
    "\xb4\x48\x6d\x03\xa6\xa5\x31\x1f\x1f\xd5\xf0\xa1\x80\xe4\x17\x53\x03\x29"
    "\xa9\x34\x90\x74\xb1\x52\x13\x54\x29\x08\x24\x52\x62\x51";

// kKey3 is a DER-encoded RSAPrivateKey.
static const uint8_t kKey3[] =
    "\x30\x82\x02\x5b\x02\x01\x00\x02\x81\x81\x00\xbb\xf8\x2f\x09\x06\x82\xce"
    "\x9c\x23\x38\xac\x2b\x9d\xa8\x71\xf7\x36\x8d\x07\xee\xd4\x10\x43\xa4\x40"
    "\xd6\xb6\xf0\x74\x54\xf5\x1f\xb8\xdf\xba\xaf\x03\x5c\x02\xab\x61\xea\x48"
    "\xce\xeb\x6f\xcd\x48\x76\xed\x52\x0d\x60\xe1\xec\x46\x19\x71\x9d\x8a\x5b"
    "\x8b\x80\x7f\xaf\xb8\xe0\xa3\xdf\xc7\x37\x72\x3e\xe6\xb4\xb7\xd9\x3a\x25"
    "\x84\xee\x6a\x64\x9d\x06\x09\x53\x74\x88\x34\xb2\x45\x45\x98\x39\x4e\xe0"
    "\xaa\xb1\x2d\x7b\x61\xa5\x1f\x52\x7a\x9a\x41\xf6\xc1\x68\x7f\xe2\x53\x72"
    "\x98\xca\x2a\x8f\x59\x46\xf8\xe5\xfd\x09\x1d\xbd\xcb\x02\x01\x11\x02\x81"
    "\x81\x00\xa5\xda\xfc\x53\x41\xfa\xf2\x89\xc4\xb9\x88\xdb\x30\xc1\xcd\xf8"
    "\x3f\x31\x25\x1e\x06\x68\xb4\x27\x84\x81\x38\x01\x57\x96\x41\xb2\x94\x10"
    "\xb3\xc7\x99\x8d\x6b\xc4\x65\x74\x5e\x5c\x39\x26\x69\xd6\x87\x0d\xa2\xc0"
    "\x82\xa9\x39\xe3\x7f\xdc\xb8\x2e\xc9\x3e\xda\xc9\x7f\xf3\xad\x59\x50\xac"
    "\xcf\xbc\x11\x1c\x76\xf1\xa9\x52\x94\x44\xe5\x6a\xaf\x68\xc5\x6c\x09\x2c"
    "\xd3\x8d\xc3\xbe\xf5\xd2\x0a\x93\x99\x26\xed\x4f\x74\xa1\x3e\xdd\xfb\xe1"
    "\xa1\xce\xcc\x48\x94\xaf\x94\x28\xc2\xb7\xb8\x88\x3f\xe4\x46\x3a\x4b\xc8"
    "\x5b\x1c\xb3\xc1\x02\x41\x00\xee\xcf\xae\x81\xb1\xb9\xb3\xc9\x08\x81\x0b"
    "\x10\xa1\xb5\x60\x01\x99\xeb\x9f\x44\xae\xf4\xfd\xa4\x93\xb8\x1a\x9e\x3d"
    "\x84\xf6\x32\x12\x4e\xf0\x23\x6e\x5d\x1e\x3b\x7e\x28\xfa\xe7\xaa\x04\x0a"
    "\x2d\x5b\x25\x21\x76\x45\x9d\x1f\x39\x75\x41\xba\x2a\x58\xfb\x65\x99\x02"
    "\x41\x00\xc9\x7f\xb1\xf0\x27\xf4\x53\xf6\x34\x12\x33\xea\xaa\xd1\xd9\x35"
    "\x3f\x6c\x42\xd0\x88\x66\xb1\xd0\x5a\x0f\x20\x35\x02\x8b\x9d\x86\x98\x40"
    "\xb4\x16\x66\xb4\x2e\x92\xea\x0d\xa3\xb4\x32\x04\xb5\xcf\xce\x33\x52\x52"
    "\x4d\x04\x16\xa5\xa4\x41\xe7\x00\xaf\x46\x15\x03\x02\x40\x54\x49\x4c\xa6"
    "\x3e\xba\x03\x37\xe4\xe2\x40\x23\xfc\xd6\x9a\x5a\xeb\x07\xdd\xdc\x01\x83"
    "\xa4\xd0\xac\x9b\x54\xb0\x51\xf2\xb1\x3e\xd9\x49\x09\x75\xea\xb7\x74\x14"
    "\xff\x59\xc1\xf7\x69\x2e\x9a\x2e\x20\x2b\x38\xfc\x91\x0a\x47\x41\x74\xad"
    "\xc9\x3c\x1f\x67\xc9\x81\x02\x40\x47\x1e\x02\x90\xff\x0a\xf0\x75\x03\x51"
    "\xb7\xf8\x78\x86\x4c\xa9\x61\xad\xbd\x3a\x8a\x7e\x99\x1c\x5c\x05\x56\xa9"
    "\x4c\x31\x46\xa7\xf9\x80\x3f\x8f\x6f\x8a\xe3\x42\xe9\x31\xfd\x8a\xe4\x7a"
    "\x22\x0d\x1b\x99\xa4\x95\x84\x98\x07\xfe\x39\xf9\x24\x5a\x98\x36\xda\x3d"
    "\x02\x41\x00\xb0\x6c\x4f\xda\xbb\x63\x01\x19\x8d\x26\x5b\xdb\xae\x94\x23"
    "\xb3\x80\xf2\x71\xf7\x34\x53\x88\x50\x93\x07\x7f\xcd\x39\xe2\x11\x9f\xc9"
    "\x86\x32\x15\x4f\x58\x83\xb1\x67\xa9\x67\xbf\x40\x2b\x4e\x9e\x2e\x0f\x96"
    "\x56\xe6\x98\xea\x36\x66\xed\xfb\x25\x79\x80\x39\xf7";

// kOAEPCiphertext3 is a sample encryption of |kPlaintext| with |kKey3| using
// RSA OAEP.
static const uint8_t kOAEPCiphertext3[] =
    "\xb8\x24\x6b\x56\xa6\xed\x58\x81\xae\xb5\x85\xd9\xa2\x5b\x2a\xd7\x90\xc4"
    "\x17\xe0\x80\x68\x1b\xf1\xac\x2b\xc3\xde\xb6\x9d\x8b\xce\xf0\xc4\x36\x6f"
    "\xec\x40\x0a\xf0\x52\xa7\x2e\x9b\x0e\xff\xb5\xb3\xf2\xf1\x92\xdb\xea\xca"
    "\x03\xc1\x27\x40\x05\x71\x13\xbf\x1f\x06\x69\xac\x22\xe9\xf3\xa7\x85\x2e"
    "\x3c\x15\xd9\x13\xca\xb0\xb8\x86\x3a\x95\xc9\x92\x94\xce\x86\x74\x21\x49"
    "\x54\x61\x03\x46\xf4\xd4\x74\xb2\x6f\x7c\x48\xb4\x2e\xe6\x8e\x1f\x57\x2a"
    "\x1f\xc4\x02\x6a\xc4\x56\xb4\xf5\x9f\x7b\x62\x1e\xa1\xb9\xd8\x8f\x64\x20"
    "\x2f\xb1";


// kExponent1RSAKey is an RSAPublicKey encoded with an exponent of 1. See
// https://crbug.com/541257
static const uint8_t kExponent1RSAKey[] = {
    0x30, 0x82, 0x01, 0x08, 0x02, 0x82, 0x01, 0x01, 0x00, 0xcf, 0x86, 0x9a,
    0x7d, 0x5c, 0x9f, 0xbd, 0x33, 0xbb, 0xc2, 0xb1, 0x06, 0xa8, 0x3e, 0xc5,
    0x18, 0xf3, 0x01, 0x04, 0xdd, 0x7a, 0x38, 0x0e, 0x8e, 0x8d, 0x10, 0xaa,
    0xf8, 0x64, 0x49, 0x82, 0xa6, 0x16, 0x9d, 0xd9, 0xae, 0x5e, 0x7f, 0x9b,
    0x53, 0xcb, 0xbb, 0x29, 0xda, 0x98, 0x47, 0x26, 0x88, 0x2e, 0x1d, 0x64,
    0xb3, 0xbc, 0x7e, 0x96, 0x3a, 0xa7, 0xd6, 0x87, 0xf6, 0xf5, 0x3f, 0xa7,
    0x3b, 0xd3, 0xc5, 0xd5, 0x61, 0x3c, 0x63, 0x05, 0xf9, 0xbc, 0x64, 0x1d,
    0x71, 0x65, 0xf5, 0xc8, 0xe8, 0x64, 0x41, 0x35, 0x88, 0x81, 0x6b, 0x2a,
    0x24, 0xbb, 0xdd, 0x9f, 0x75, 0x4f, 0xea, 0x35, 0xe5, 0x32, 0x76, 0x5a,
    0x8b, 0x7a, 0xb5, 0x92, 0x65, 0x34, 0xb7, 0x88, 0x42, 0x5d, 0x41, 0x0b,
    0xd1, 0x00, 0x2d, 0x43, 0x47, 0x55, 0x60, 0x3c, 0x0e, 0x60, 0x04, 0x5c,
    0x88, 0x13, 0xc7, 0x42, 0x55, 0x16, 0x31, 0x32, 0x81, 0xba, 0xde, 0xa9,
    0x56, 0xeb, 0xdb, 0x66, 0x7f, 0x31, 0xba, 0xe8, 0x87, 0x1a, 0xcc, 0xad,
    0x90, 0x86, 0x4b, 0xa7, 0x6d, 0xd5, 0xc1, 0xb7, 0xe7, 0x67, 0x56, 0x41,
    0xf7, 0x03, 0xb3, 0x09, 0x61, 0x63, 0xb5, 0xb0, 0x19, 0x7b, 0xc5, 0x91,
    0xc8, 0x96, 0x5b, 0x6a, 0x80, 0xa1, 0x53, 0x0f, 0x9a, 0x47, 0xb5, 0x9a,
    0x44, 0x53, 0xbd, 0x93, 0xe3, 0xe4, 0xce, 0x0c, 0x17, 0x11, 0x51, 0x1d,
    0xfd, 0x6c, 0x74, 0xe4, 0xec, 0x2a, 0xce, 0x57, 0x27, 0xcc, 0x83, 0x98,
    0x08, 0x32, 0x2c, 0xd5, 0x75, 0xa9, 0x27, 0xfe, 0xaa, 0x5e, 0x48, 0xc9,
    0x46, 0x9a, 0x29, 0x3f, 0xe6, 0x01, 0x4d, 0x97, 0x4a, 0x70, 0xd1, 0x5d,
    0xf8, 0xc0, 0x0b, 0x23, 0xcb, 0xbe, 0xf5, 0x70, 0x0b, 0xc2, 0xf2, 0xc0,
    0x33, 0x9c, 0xc4, 0x8b, 0x39, 0x7e, 0x3d, 0xc6, 0x23, 0x39, 0x9a, 0x98,
    0xdd, 0x02, 0x01, 0x01,
};

static bool TestRSA(const uint8_t *der, size_t der_len,
                    const uint8_t *oaep_ciphertext,
                    size_t oaep_ciphertext_len) {
  ScopedRSA key(RSA_private_key_from_bytes(der, der_len));
  if (!key) {
    return false;
  }

  if (!RSA_check_key(key.get())) {
    fprintf(stderr, "RSA_check_key failed\n");
    return false;
  }

  uint8_t ciphertext[256];

  size_t ciphertext_len = 0;
  if (!RSA_encrypt(key.get(), &ciphertext_len, ciphertext, sizeof(ciphertext),
                   kPlaintext, kPlaintextLen, RSA_PKCS1_PADDING) ||
      ciphertext_len != RSA_size(key.get())) {
    fprintf(stderr, "PKCS#1 v1.5 encryption failed!\n");
    return false;
  }

  uint8_t plaintext[256];
  size_t plaintext_len = 0;
  if (!RSA_decrypt(key.get(), &plaintext_len, plaintext, sizeof(plaintext),
                   ciphertext, ciphertext_len, RSA_PKCS1_PADDING) ||
      plaintext_len != kPlaintextLen ||
      memcmp(plaintext, kPlaintext, plaintext_len) != 0) {
    fprintf(stderr, "PKCS#1 v1.5 decryption failed!\n");
    return false;
  }

  /* ring: OAEP padding is not implemented yet. */
#if 0
  ciphertext_len = 0;
  if (!RSA_encrypt(key.get(), &ciphertext_len, ciphertext, sizeof(ciphertext),
                   kPlaintext, kPlaintextLen, RSA_PKCS1_OAEP_PADDING) ||
      ciphertext_len != RSA_size(key.get())) {
    fprintf(stderr, "OAEP encryption failed!\n");
    return false;
  }

  plaintext_len = 0;
  if (!RSA_decrypt(key.get(), &plaintext_len, plaintext, sizeof(plaintext),
                   ciphertext, ciphertext_len, RSA_PKCS1_OAEP_PADDING) ||
      plaintext_len != kPlaintextLen ||
      memcmp(plaintext, kPlaintext, plaintext_len) != 0) {
    fprintf(stderr, "OAEP decryption (encrypted data) failed!\n");
    return false;
  }

  // |oaep_ciphertext| should decrypt to |kPlaintext|.
  plaintext_len = 0;
  if (!RSA_decrypt(key.get(), &plaintext_len, plaintext, sizeof(plaintext),
                   oaep_ciphertext, oaep_ciphertext_len,
                   RSA_PKCS1_OAEP_PADDING) ||
      plaintext_len != kPlaintextLen ||
      memcmp(plaintext, kPlaintext, plaintext_len) != 0) {
    fprintf(stderr, "OAEP decryption (test vector data) failed!\n");
    return false;
  }

  // Try decrypting corrupted ciphertexts.
  memcpy(ciphertext, oaep_ciphertext, oaep_ciphertext_len);
  for (size_t i = 0; i < oaep_ciphertext_len; i++) {
    ciphertext[i] ^= 1;
    if (RSA_decrypt(key.get(), &plaintext_len, plaintext, sizeof(plaintext),
                    ciphertext, oaep_ciphertext_len, RSA_PKCS1_OAEP_PADDING)) {
      fprintf(stderr, "Corrupt data decrypted!\n");
      return false;
    }
    ciphertext[i] ^= 1;
  }

  // Test truncated ciphertexts.
  for (size_t len = 0; len < oaep_ciphertext_len; len++) {
    if (RSA_decrypt(key.get(), &plaintext_len, plaintext, sizeof(plaintext),
                    ciphertext, len, RSA_PKCS1_OAEP_PADDING)) {
      fprintf(stderr, "Corrupt data decrypted!\n");
      return false;
    }
  }
#endif /* if 0 */

  return true;
}

static bool TestBadKey() {
  ScopedRSA key(RSA_new());
  ScopedBIGNUM e(BN_new());

  if (!key || !e || !BN_set_word(e.get(), RSA_F4)) {
    return false;
  }

  if (!RSA_generate_key_ex(key.get(), 512, e.get(), nullptr)) {
    fprintf(stderr, "RSA_generate_key_ex failed.\n");
    return false;
  }

  if (!BN_add(key->p, key->p, BN_value_one())) {
    fprintf(stderr, "BN error.\n");
    return false;
  }

  if (RSA_check_key(key.get())) {
    fprintf(stderr, "RSA_check_key passed with invalid key!\n");
    return false;
  }

  ERR_clear_error();
  return true;
}

static bool TestOnlyDGiven() {
  uint8_t buf[64];
  unsigned buf_len = sizeof(buf);
  ScopedRSA key(RSA_new());
  if (!key ||
      !BN_hex2bn(&key->n,
                 "00e77bbf3889d4ef36a9a25d4d69f3f632eb4362214c74517da6d6aeaa9bd"
                 "09ac42b26621cd88f3a6eb013772fc3bf9f83914b6467231c630202c35b3e"
                 "5808c659") ||
      !BN_hex2bn(&key->e, "010001") ||
      !BN_hex2bn(&key->d,
                 "0365db9eb6d73b53b015c40cd8db4de7dd7035c68b5ac1bf786d7a4ee2cea"
                 "316eaeca21a73ac365e58713195f2ae9849348525ca855386b6d028e437a9"
                 "495a01") ||
      RSA_size(key.get()) > sizeof(buf)) {
    return false;
  }

  if (!RSA_check_key(key.get())) {
    fprintf(stderr, "RSA_check_key failed with only d given.\n");
    return false;
  }

  const uint8_t kDummyHash[16] = {0};

  if (!RSA_sign(NID_sha256, kDummyHash, sizeof(kDummyHash), buf, &buf_len,
                key.get())) {
    fprintf(stderr, "RSA_sign failed with only d given.\n");
    return false;
  }

  if (!RSA_verify(NID_sha256, kDummyHash, sizeof(kDummyHash), buf, buf_len,
                  key.get())) {
    fprintf(stderr, "RSA_verify failed with only d given.\n");
    return false;
  }

  return true;
}

static bool TestRecoverCRTParams() {
  ScopedBIGNUM e(BN_new());
  if (!e || !BN_set_word(e.get(), RSA_F4)) {
    return false;
  }

  ERR_clear_error();

  for (unsigned i = 0; i < 1; i++) {
    ScopedRSA key1(RSA_new());
    if (!key1 ||
        !RSA_generate_key_ex(key1.get(), 512, e.get(), nullptr)) {
      fprintf(stderr, "RSA_generate_key_ex failed.\n");
      return false;
    }

    if (!RSA_check_key(key1.get())) {
      fprintf(stderr, "RSA_check_key failed with original key.\n");
      return false;
    }

    ScopedRSA key2(RSA_new());
    if (!key2) {
      return false;
    }
    key2->n = BN_dup(key1->n);
    key2->e = BN_dup(key1->e);
    key2->d = BN_dup(key1->d);
    if (key2->n == nullptr || key2->e == nullptr || key2->d == nullptr) {
      return false;
    }
  }

  return true;
}

static bool TestASN1() {
  // Test that private keys may be decoded.
  ScopedRSA rsa(RSA_private_key_from_bytes(kKey1, sizeof(kKey1) - 1));
  if (!rsa) {
    return false;
  }

  // Test that the serialization round-trips.
  uint8_t *der;
  size_t der_len;
  if (!RSA_private_key_to_bytes(&der, &der_len, rsa.get())) {
    return false;
  }
  ScopedOpenSSLBytes delete_der(der);
  if (der_len != sizeof(kKey1) - 1 || memcmp(der, kKey1, der_len) != 0) {
    return false;
  }

  // Test that serializing public keys works.
  if (!RSA_public_key_to_bytes(&der, &der_len, rsa.get())) {
    return false;
  }
  delete_der.reset(der);

  // Public keys may be parsed back out.
  rsa.reset(RSA_public_key_from_bytes(der, der_len));
  if (!rsa || rsa->p != NULL || rsa->q != NULL) {
    return false;
  }

  // Serializing the result round-trips.
  uint8_t *der2;
  size_t der2_len;
  if (!RSA_public_key_to_bytes(&der2, &der2_len, rsa.get())) {
    return false;
  }
  ScopedOpenSSLBytes delete_der2(der2);
  if (der_len != der2_len || memcmp(der, der2, der_len) != 0) {
    return false;
  }

  // Public keys cannot be serialized as private keys.
  if (RSA_private_key_to_bytes(&der, &der_len, rsa.get())) {
    OPENSSL_free(der);
    return false;
  }
  ERR_clear_error();

  return true;
}

static bool TestBadExponent() {
  ScopedRSA rsa(RSA_public_key_from_bytes(kExponent1RSAKey,
                                          sizeof(kExponent1RSAKey)));

  if (rsa) {
    fprintf(stderr, "kExponent1RSAKey parsed but should have failed.\n");
    return false;
  }

  ERR_clear_error();
  return true;
}

int main(int argc, char *argv[]) {
  CRYPTO_library_init();

  if (!TestRSA(kKey1, sizeof(kKey1) - 1, kOAEPCiphertext1,
               sizeof(kOAEPCiphertext1) - 1) ||
      !TestRSA(kKey2, sizeof(kKey2) - 1, kOAEPCiphertext2,
               sizeof(kOAEPCiphertext2) - 1) ||
      !TestRSA(kKey3, sizeof(kKey3) - 1, kOAEPCiphertext3,
               sizeof(kOAEPCiphertext3) - 1) ||
      !TestOnlyDGiven() ||
      !TestRecoverCRTParams() ||
      !TestBadKey() ||
<<<<<<< HEAD
      !TestASN1()) {
=======
      !TestMultiPrimeKey(2, kTwoPrimeKey, sizeof(kTwoPrimeKey) - 1,
                            kTwoPrimeEncryptedMessage,
                            sizeof(kTwoPrimeEncryptedMessage)) ||
      !TestMultiPrimeKey(3, kThreePrimeKey, sizeof(kThreePrimeKey) - 1,
                            kThreePrimeEncryptedMessage,
                            sizeof(kThreePrimeEncryptedMessage)) ||
      !TestMultiPrimeKey(6, kSixPrimeKey, sizeof(kSixPrimeKey) - 1,
                            kSixPrimeEncryptedMessage,
                            sizeof(kSixPrimeEncryptedMessage)) ||
      !TestMultiPrimeKeygen() ||
      !TestASN1() ||
      !TestBadExponent()) {
>>>>>>> 3ef60859
    return 1;
  }

  return 0;
}<|MERGE_RESOLUTION|>--- conflicted
+++ resolved
@@ -174,7 +174,6 @@
     "\x1f\xc4\x02\x6a\xc4\x56\xb4\xf5\x9f\x7b\x62\x1e\xa1\xb9\xd8\x8f\x64\x20"
     "\x2f\xb1";
 
-
 // kExponent1RSAKey is an RSAPublicKey encoded with an exponent of 1. See
 // https://crbug.com/541257
 static const uint8_t kExponent1RSAKey[] = {
@@ -470,22 +469,8 @@
       !TestOnlyDGiven() ||
       !TestRecoverCRTParams() ||
       !TestBadKey() ||
-<<<<<<< HEAD
-      !TestASN1()) {
-=======
-      !TestMultiPrimeKey(2, kTwoPrimeKey, sizeof(kTwoPrimeKey) - 1,
-                            kTwoPrimeEncryptedMessage,
-                            sizeof(kTwoPrimeEncryptedMessage)) ||
-      !TestMultiPrimeKey(3, kThreePrimeKey, sizeof(kThreePrimeKey) - 1,
-                            kThreePrimeEncryptedMessage,
-                            sizeof(kThreePrimeEncryptedMessage)) ||
-      !TestMultiPrimeKey(6, kSixPrimeKey, sizeof(kSixPrimeKey) - 1,
-                            kSixPrimeEncryptedMessage,
-                            sizeof(kSixPrimeEncryptedMessage)) ||
-      !TestMultiPrimeKeygen() ||
       !TestASN1() ||
       !TestBadExponent()) {
->>>>>>> 3ef60859
     return 1;
   }
 
