/* Originally written by Bodo Moeller and Nils Larsch for the OpenSSL project.
 * ====================================================================
 * Copyright (c) 1998-2005 The OpenSSL Project.  All rights reserved.
 *
 * Redistribution and use in source and binary forms, with or without
 * modification, are permitted provided that the following conditions
 * are met:
 *
 * 1. Redistributions of source code must retain the above copyright
 *    notice, this list of conditions and the following disclaimer.
 *
 * 2. Redistributions in binary form must reproduce the above copyright
 *    notice, this list of conditions and the following disclaimer in
 *    the documentation and/or other materials provided with the
 *    distribution.
 *
 * 3. All advertising materials mentioning features or use of this
 *    software must display the following acknowledgment:
 *    "This product includes software developed by the OpenSSL Project
 *    for use in the OpenSSL Toolkit. (http://www.openssl.org/)"
 *
 * 4. The names "OpenSSL Toolkit" and "OpenSSL Project" must not be used to
 *    endorse or promote products derived from this software without
 *    prior written permission. For written permission, please contact
 *    openssl-core@openssl.org.
 *
 * 5. Products derived from this software may not be called "OpenSSL"
 *    nor may "OpenSSL" appear in their names without prior written
 *    permission of the OpenSSL Project.
 *
 * 6. Redistributions of any form whatsoever must retain the following
 *    acknowledgment:
 *    "This product includes software developed by the OpenSSL Project
 *    for use in the OpenSSL Toolkit (http://www.openssl.org/)"
 *
 * THIS SOFTWARE IS PROVIDED BY THE OpenSSL PROJECT ``AS IS'' AND ANY
 * EXPRESSED OR IMPLIED WARRANTIES, INCLUDING, BUT NOT LIMITED TO, THE
 * IMPLIED WARRANTIES OF MERCHANTABILITY AND FITNESS FOR A PARTICULAR
 * PURPOSE ARE DISCLAIMED.  IN NO EVENT SHALL THE OpenSSL PROJECT OR
 * ITS CONTRIBUTORS BE LIABLE FOR ANY DIRECT, INDIRECT, INCIDENTAL,
 * SPECIAL, EXEMPLARY, OR CONSEQUENTIAL DAMAGES (INCLUDING, BUT
 * NOT LIMITED TO, PROCUREMENT OF SUBSTITUTE GOODS OR SERVICES;
 * LOSS OF USE, DATA, OR PROFITS; OR BUSINESS INTERRUPTION)
 * HOWEVER CAUSED AND ON ANY THEORY OF LIABILITY, WHETHER IN CONTRACT,
 * STRICT LIABILITY, OR TORT (INCLUDING NEGLIGENCE OR OTHERWISE)
 * ARISING IN ANY WAY OUT OF THE USE OF THIS SOFTWARE, EVEN IF ADVISED
 * OF THE POSSIBILITY OF SUCH DAMAGE.
 * ====================================================================
 *
 * This product includes cryptographic software written by Eric Young
 * (eay@cryptsoft.com).  This product includes software written by Tim
 * Hudson (tjh@cryptsoft.com).
 *
 */
/* ====================================================================
 * Copyright 2002 Sun Microsystems, Inc. ALL RIGHTS RESERVED.
 *
 * Portions of the attached software ("Contribution") are developed by
 * SUN MICROSYSTEMS, INC., and are contributed to the OpenSSL project.
 *
 * The Contribution is licensed pursuant to the OpenSSL open source
 * license provided above.
 *
 * The elliptic curve binary polynomial software is originally written by
 * Sheueling Chang Shantz and Douglas Stebila of Sun Microsystems
 * Laboratories. */

#include <openssl/ec.h>

#include <openssl/bn.h>
#include <openssl/err.h>
#include <openssl/mem.h>

#include "internal.h"


<<<<<<< HEAD
const EC_METHOD EC_GFp_mont_method = {
  ec_GFp_simple_point_get_affine_coordinates,
  ec_wNAF_mul_private /* XXX: Not constant time. */,
  ec_wNAF_mul_public,
  ec_GFp_mont_field_mul,
  ec_GFp_mont_field_sqr,
  ec_GFp_mont_field_encode,
  ec_GFp_mont_field_decode,
  ec_GFp_mont_field_set_to_one
};
=======
int ec_GFp_mont_group_init(EC_GROUP *group) {
  int ok;

  ok = ec_GFp_simple_group_init(group);
  group->mont = NULL;
  return ok;
}

void ec_GFp_mont_group_finish(EC_GROUP *group) {
  BN_MONT_CTX_free(group->mont);
  group->mont = NULL;
  ec_GFp_simple_group_finish(group);
}

int ec_GFp_mont_group_copy(EC_GROUP *dest, const EC_GROUP *src) {
  BN_MONT_CTX_free(dest->mont);
  dest->mont = NULL;

  if (!ec_GFp_simple_group_copy(dest, src)) {
    return 0;
  }

  if (src->mont != NULL) {
    dest->mont = BN_MONT_CTX_new();
    if (dest->mont == NULL) {
      return 0;
    }
    if (!BN_MONT_CTX_copy(dest->mont, src->mont)) {
      goto err;
    }
  }

  return 1;

err:
  BN_MONT_CTX_free(dest->mont);
  dest->mont = NULL;
  return 0;
}

int ec_GFp_mont_group_set_curve(EC_GROUP *group, const BIGNUM *p,
                                const BIGNUM *a, const BIGNUM *b, BN_CTX *ctx) {
  BN_CTX *new_ctx = NULL;
  BN_MONT_CTX *mont = NULL;
  int ret = 0;

  BN_MONT_CTX_free(group->mont);
  group->mont = NULL;

  if (ctx == NULL) {
    ctx = new_ctx = BN_CTX_new();
    if (ctx == NULL) {
      return 0;
    }
  }

  mont = BN_MONT_CTX_new();
  if (mont == NULL) {
    goto err;
  }
  if (!BN_MONT_CTX_set(mont, p, ctx)) {
    OPENSSL_PUT_ERROR(EC, ERR_R_BN_LIB);
    goto err;
  }

  group->mont = mont;
  mont = NULL;

  ret = ec_GFp_simple_group_set_curve(group, p, a, b, ctx);

  if (!ret) {
    BN_MONT_CTX_free(group->mont);
    group->mont = NULL;
  }

err:
  BN_CTX_free(new_ctx);
  BN_MONT_CTX_free(mont);
  return ret;
}
>>>>>>> 081e3f34

int ec_GFp_mont_field_mul(const EC_GROUP *group, BIGNUM *r, const BIGNUM *a,
                          const BIGNUM *b, BN_CTX *ctx) {
  return BN_mod_mul_montgomery(r, a, b, &group->mont, ctx);
}

int ec_GFp_mont_field_sqr(const EC_GROUP *group, BIGNUM *r, const BIGNUM *a,
                          BN_CTX *ctx) {
  return BN_mod_mul_montgomery(r, a, a, &group->mont, ctx);
}

int ec_GFp_mont_field_encode(const EC_GROUP *group, BIGNUM *r, const BIGNUM *a,
                             BN_CTX *ctx) {
  return BN_to_montgomery(r, a, &group->mont, ctx);
}

int ec_GFp_mont_field_decode(const EC_GROUP *group, BIGNUM *r, const BIGNUM *a,
                             BN_CTX *ctx) {
  return BN_from_montgomery(r, a, &group->mont, ctx);
}

<<<<<<< HEAD
int ec_GFp_mont_field_set_to_one(const EC_GROUP *group, BIGNUM *r) {
  if (BN_copy(r, &group->one) == NULL) {
    return 0;
  }
  return 1;
=======
static int ec_GFp_mont_check_pub_key_order(const EC_GROUP *group,
                                           const EC_POINT* pub_key,
                                           BN_CTX *ctx) {
  EC_POINT *point = EC_POINT_new(group);
  int ret = 0;

  if (point == NULL ||
      !ec_wNAF_mul(group, point, NULL, pub_key, EC_GROUP_get0_order(group),
                   ctx) ||
      !EC_POINT_is_at_infinity(group, point)) {
    goto err;
  }

  ret = 1;

err:
  EC_POINT_free(point);
  return ret;
}

const EC_METHOD *EC_GFp_mont_method(void) {
  static const EC_METHOD ret = {
    ec_GFp_mont_group_init,
    ec_GFp_mont_group_finish,
    ec_GFp_mont_group_copy,
    ec_GFp_mont_group_set_curve,
    ec_GFp_simple_point_get_affine_coordinates,
    ec_wNAF_mul /* XXX: Not constant time. */,
    ec_GFp_mont_check_pub_key_order,
    ec_GFp_mont_field_mul,
    ec_GFp_mont_field_sqr,
    ec_GFp_mont_field_encode,
    ec_GFp_mont_field_decode,
  };

  return &ret;
>>>>>>> 081e3f34
}<|MERGE_RESOLUTION|>--- conflicted
+++ resolved
@@ -74,100 +74,6 @@
 #include "internal.h"
 
 
-<<<<<<< HEAD
-const EC_METHOD EC_GFp_mont_method = {
-  ec_GFp_simple_point_get_affine_coordinates,
-  ec_wNAF_mul_private /* XXX: Not constant time. */,
-  ec_wNAF_mul_public,
-  ec_GFp_mont_field_mul,
-  ec_GFp_mont_field_sqr,
-  ec_GFp_mont_field_encode,
-  ec_GFp_mont_field_decode,
-  ec_GFp_mont_field_set_to_one
-};
-=======
-int ec_GFp_mont_group_init(EC_GROUP *group) {
-  int ok;
-
-  ok = ec_GFp_simple_group_init(group);
-  group->mont = NULL;
-  return ok;
-}
-
-void ec_GFp_mont_group_finish(EC_GROUP *group) {
-  BN_MONT_CTX_free(group->mont);
-  group->mont = NULL;
-  ec_GFp_simple_group_finish(group);
-}
-
-int ec_GFp_mont_group_copy(EC_GROUP *dest, const EC_GROUP *src) {
-  BN_MONT_CTX_free(dest->mont);
-  dest->mont = NULL;
-
-  if (!ec_GFp_simple_group_copy(dest, src)) {
-    return 0;
-  }
-
-  if (src->mont != NULL) {
-    dest->mont = BN_MONT_CTX_new();
-    if (dest->mont == NULL) {
-      return 0;
-    }
-    if (!BN_MONT_CTX_copy(dest->mont, src->mont)) {
-      goto err;
-    }
-  }
-
-  return 1;
-
-err:
-  BN_MONT_CTX_free(dest->mont);
-  dest->mont = NULL;
-  return 0;
-}
-
-int ec_GFp_mont_group_set_curve(EC_GROUP *group, const BIGNUM *p,
-                                const BIGNUM *a, const BIGNUM *b, BN_CTX *ctx) {
-  BN_CTX *new_ctx = NULL;
-  BN_MONT_CTX *mont = NULL;
-  int ret = 0;
-
-  BN_MONT_CTX_free(group->mont);
-  group->mont = NULL;
-
-  if (ctx == NULL) {
-    ctx = new_ctx = BN_CTX_new();
-    if (ctx == NULL) {
-      return 0;
-    }
-  }
-
-  mont = BN_MONT_CTX_new();
-  if (mont == NULL) {
-    goto err;
-  }
-  if (!BN_MONT_CTX_set(mont, p, ctx)) {
-    OPENSSL_PUT_ERROR(EC, ERR_R_BN_LIB);
-    goto err;
-  }
-
-  group->mont = mont;
-  mont = NULL;
-
-  ret = ec_GFp_simple_group_set_curve(group, p, a, b, ctx);
-
-  if (!ret) {
-    BN_MONT_CTX_free(group->mont);
-    group->mont = NULL;
-  }
-
-err:
-  BN_CTX_free(new_ctx);
-  BN_MONT_CTX_free(mont);
-  return ret;
-}
->>>>>>> 081e3f34
-
 int ec_GFp_mont_field_mul(const EC_GROUP *group, BIGNUM *r, const BIGNUM *a,
                           const BIGNUM *b, BN_CTX *ctx) {
   return BN_mod_mul_montgomery(r, a, b, &group->mont, ctx);
@@ -188,48 +94,12 @@
   return BN_from_montgomery(r, a, &group->mont, ctx);
 }
 
-<<<<<<< HEAD
-int ec_GFp_mont_field_set_to_one(const EC_GROUP *group, BIGNUM *r) {
-  if (BN_copy(r, &group->one) == NULL) {
-    return 0;
-  }
-  return 1;
-=======
-static int ec_GFp_mont_check_pub_key_order(const EC_GROUP *group,
-                                           const EC_POINT* pub_key,
-                                           BN_CTX *ctx) {
-  EC_POINT *point = EC_POINT_new(group);
-  int ret = 0;
-
-  if (point == NULL ||
-      !ec_wNAF_mul(group, point, NULL, pub_key, EC_GROUP_get0_order(group),
-                   ctx) ||
-      !EC_POINT_is_at_infinity(group, point)) {
-    goto err;
-  }
-
-  ret = 1;
-
-err:
-  EC_POINT_free(point);
-  return ret;
-}
-
-const EC_METHOD *EC_GFp_mont_method(void) {
-  static const EC_METHOD ret = {
-    ec_GFp_mont_group_init,
-    ec_GFp_mont_group_finish,
-    ec_GFp_mont_group_copy,
-    ec_GFp_mont_group_set_curve,
-    ec_GFp_simple_point_get_affine_coordinates,
-    ec_wNAF_mul /* XXX: Not constant time. */,
-    ec_GFp_mont_check_pub_key_order,
-    ec_GFp_mont_field_mul,
-    ec_GFp_mont_field_sqr,
-    ec_GFp_mont_field_encode,
-    ec_GFp_mont_field_decode,
-  };
-
-  return &ret;
->>>>>>> 081e3f34
-}+const EC_METHOD EC_GFp_mont_method = {
+  ec_GFp_simple_point_get_affine_coordinates,
+  ec_wNAF_mul_private /* XXX: Not constant time. */,
+  ec_wNAF_mul_public,
+  ec_GFp_mont_field_mul,
+  ec_GFp_mont_field_sqr,
+  ec_GFp_mont_field_encode,
+  ec_GFp_mont_field_decode,
+};